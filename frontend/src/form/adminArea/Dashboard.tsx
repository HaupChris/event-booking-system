--- conflicted
+++ resolved
@@ -23,11 +23,8 @@
     Download,
     EuroSymbol,
     PointOfSale,
-<<<<<<< HEAD
-    MusicNote, School
-=======
+    School,
     MusicNote, AssignmentInd
->>>>>>> 9333f9ea
 } from '@mui/icons-material';
 import ListItemButton from "@mui/material/ListItemButton";
 import {CSVLink} from "react-csv";
@@ -45,12 +42,9 @@
 import FinancialsOverviewPage from './FinancialsOverviewPage';
 import PaymentConfirmationsPage from './PaymentConfirmationsPage';
 import {useFetchData} from './useFetchData';
-<<<<<<< HEAD
 import ProfessionsPage from "./ProfessionsPage";
-=======
 import ShiftAssignmentsPage from "./ShiftAssignments";
 
->>>>>>> 9333f9ea
 
 
 // Define all possible dashboard tabs
@@ -129,13 +123,10 @@
                 return <FinancialsOverviewPage/>;
             case 'payments':
                 return <PaymentConfirmationsPage/>;
-<<<<<<< HEAD
+            case 'shiftAssignments':
+                return <ShiftAssignmentsPage/>;
             case 'professions':
                 return <ProfessionsPage/>;
-=======
-            case 'shiftAssignments':
-                return <ShiftAssignmentsPage/>;
->>>>>>> 9333f9ea
             default:
                 return <HomePage/>;
         }
@@ -335,64 +326,64 @@
     };
 
     return (
-        <Box sx={{display: 'flex', flexDirection: 'column', height: '100vh'}}>
-            <AppBar position="fixed">
-                <Toolbar>
-                    <IconButton edge="start" color="inherit" aria-label="menu" onClick={handleDrawerToggle}>
-                        <MenuIcon/>
-                    </IconButton>
-                    <Box display="flex" flexGrow={1} justifyContent="center">
-                        <Typography variant="h6" display="flex" alignItems="center">
-                            {/* Display the active tab icon */}
-                            {authorizedTabs.find(tab => tab.id === activeTab)?.icon}
-                            <span style={{marginLeft: '8px'}}>
+            <Box sx={{display: 'flex', flexDirection: 'column', height: '100vh'}}>
+                <AppBar position="fixed">
+                    <Toolbar>
+                        <IconButton edge="start" color="inherit" aria-label="menu" onClick={handleDrawerToggle}>
+                            <MenuIcon/>
+                        </IconButton>
+                        <Box display="flex" flexGrow={1} justifyContent="center">
+                            <Typography variant="h6" display="flex" alignItems="center">
+                                {/* Display the active tab icon */}
+                                {authorizedTabs.find(tab => tab.id === activeTab)?.icon}
+                                <span style={{marginLeft: '8px'}}>
                                     {authorizedTabs.find(tab => tab.id === activeTab)?.label}
                                 </span>
-                        </Typography>
-                    </Box>
-
-                    {/* Export button - only show for tabs with data */}
-                    {activeTab !== 'home' && (
-                        <CSVLink
-                            data={getExportData()}
-                            filename={`${activeTab}_data.csv`}
-                            style={{textDecoration: 'none'}}
-                        >
-                            <IconButton edge="end" color="inherit">
-                                <Download/>
-                            </IconButton>
-                        </CSVLink>
-                    )}
-                </Toolbar>
-            </AppBar>
-
-            <Drawer anchor="left" open={drawerOpen} onClose={handleDrawerToggle}>
-                <List>
-                    {authorizedTabs.map((tab) => (
-                        <ListItemButton
-                            onClick={() => handleMenuClick(tab.id)}
-                            key={tab.id}
-                            selected={activeTab === tab.id}
-                        >
-                            <ListItemIcon>{tab.icon}</ListItemIcon>
-                            <ListItemText primary={tab.label}/>
-                        </ListItemButton>
-                    ))}
-                </List>
-            </Drawer>
-
-            <Box component="main"
-                 sx={{
-                     flexGrow: 1,
-                     paddingTop: {xs: '4em', sm: '5em', lg: '6em'},
-                     overflowY: 'auto',
-                     paddingX: {sm: "0", md: "2em"}
-                 }}>
-                <Paper elevation={3} sx={{p: 3}}>
-                    {renderPage()}
-                </Paper>
+                            </Typography>
+                        </Box>
+
+                        {/* Export button - only show for tabs with data */}
+                        {activeTab !== 'home' && (
+                            <CSVLink
+                                data={getExportData()}
+                                filename={`${activeTab}_data.csv`}
+                                style={{textDecoration: 'none'}}
+                            >
+                                <IconButton edge="end" color="inherit">
+                                    <Download/>
+                                </IconButton>
+                            </CSVLink>
+                        )}
+                    </Toolbar>
+                </AppBar>
+
+                <Drawer anchor="left" open={drawerOpen} onClose={handleDrawerToggle}>
+                    <List>
+                        {authorizedTabs.map((tab) => (
+                            <ListItemButton
+                                onClick={() => handleMenuClick(tab.id)}
+                                key={tab.id}
+                                selected={activeTab === tab.id}
+                            >
+                                <ListItemIcon>{tab.icon}</ListItemIcon>
+                                <ListItemText primary={tab.label}/>
+                            </ListItemButton>
+                        ))}
+                    </List>
+                </Drawer>
+
+                <Box component="main"
+                     sx={{
+                         flexGrow: 1,
+                         paddingTop: {xs: '4em', sm: '5em', lg: '6em'},
+                         overflowY: 'auto',
+                         paddingX: {sm: "0", md: "2em"}
+                     }}>
+                    <Paper elevation={3} sx={{p: 3}}>
+                        {renderPage()}
+                    </Paper>
+                </Box>
             </Box>
-        </Box>
     );
 }
 
